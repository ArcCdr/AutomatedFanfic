name: Update Dependencies and Run CI

on:
  schedule:
    - cron: '0 23 * * *' # Every day at 11pm UTC
  workflow_dispatch:

jobs:
  # First job: Check dependencies and commit if needed
  check_and_update:
    runs-on: ubuntu-latest
    outputs:
      # Output commit SHA if changes were made
      commit_sha: ${{ steps.commit_changes.outputs.commit_long_sha }}
      # Output whether latest.txt was updated specifically (for potential future use, not strictly needed now)
      latest_updated: ${{ steps.update_latest_txt.outputs.updated }}

    steps:
      - name: Checkout repository
        uses: actions/checkout@v4

      # Read current versions needed later if no update occurs
      - name: Read current Calibre version
        id: read_calibre
        run: echo "version=$(cat release-versions/calibre.txt)" >> $GITHUB_OUTPUT
      - name: Read current S6 version
        id: read_s6
        run: echo "version=$(cat release-versions/s6.txt)" >> $GITHUB_OUTPUT

      - name: Set up Python 3.12
        uses: actions/setup-python@v5
        with:
          python-version: '3.12'

      - name: Check Fanficfare Version
        id: check_fanficfare
        run: |
          echo "Checking Fanficfare version..."
          CURRENT_FFF_VERSION=$(cat release-versions/fanficfare.txt)
          echo "Current Fanficfare version: $CURRENT_FFF_VERSION"

          # Fetch version from TestPyPI simple index (more reliable than pip search)
          FFF_INDEX_URL="https://test.pypi.org/simple/fanficfare/"
          LATEST_FFF_VERSION=$(curl -sSfL "$FFF_INDEX_URL" | grep -oP 'fanficfare-\K[0-9.]+(?=\.tar\.gz)' | sort -V | tail -n 1)

          # Check if LATEST_FFF_VERSION is empty. If so, fail the workflow.
          if [ -z "$LATEST_FFF_VERSION" ]; then
            echo "::error::Could not determine the latest FanFicFare version from $FFF_INDEX_URL. Please check the URL and parsing logic."
            exit 1
          fi
          echo "Latest Fanficfare version found: $LATEST_FFF_VERSION"

          echo "fff_changed=false" >> $GITHUB_OUTPUT
          echo "new_version=" >> $GITHUB_OUTPUT # Default empty

          # Corrected variable check: use $LATEST_FFF_VERSION
          if [ "$LATEST_FFF_VERSION" != "$CURRENT_FFF_VERSION" ]; then
              echo "New Fanficfare version detected: $LATEST_FFF_VERSION"
              echo "$LATEST_FFF_VERSION" > release-versions/fanficfare.txt
              echo "fff_changed=true" >> $GITHUB_OUTPUT
              echo "new_version=$LATEST_FFF_VERSION" >> $GITHUB_OUTPUT # Corrected typo
          else
              echo "FanFicFare is up to date."
          fi

      - name: Check Calibre Version
        id: check_calibre
        run: |
          echo "Checking Calibre version..."
          CURRENT_CALIBRE_VERSION=$(cat release-versions/calibre.txt)
          echo "Current Calibre version: $CURRENT_CALIBRE_VERSION"

          LATEST_RELEASE_URL="https://api.github.com/repos/kovidgoyal/calibre/releases/latest"
          LATEST_RELEASE_INFO=$(curl -sSfL -H "Authorization: token ${{ secrets.GITHUB_TOKEN }}" -H "Accept: application/vnd.github.v3+json" "$LATEST_RELEASE_URL")

          if [ -z "$LATEST_RELEASE_INFO" ]; then
            echo "::error::Failed to fetch latest Calibre release info from $LATEST_RELEASE_URL"
            exit 1
          else
            LATEST_CALIBRE_TAG=$(echo "$LATEST_RELEASE_INFO" | jq -r '.tag_name')
            if [ "$LATEST_CALIBRE_TAG" == "null" ] || [ -z "$LATEST_CALIBRE_TAG" ]; then
               echo "::error::Could not parse tag_name from Calibre release info."
               exit 1
            else
               LATEST_CALIBRE_VERSION=${LATEST_CALIBRE_TAG#v} # Remove leading 'v'
               echo "Latest Calibre version found: $LATEST_CALIBRE_VERSION (tag: $LATEST_CALIBRE_TAG)"
            fi
          fi

          echo "calibre_changed=false" >> $GITHUB_OUTPUT
          echo "new_version=" >> $GITHUB_OUTPUT # Default empty

          if [ -n "$LATEST_CALIBRE_VERSION" ] && [ "$LATEST_CALIBRE_VERSION" != "$CURRENT_CALIBRE_VERSION" ]; then
              echo "New Calibre version detected: $LATEST_CALIBRE_VERSION"
              echo "$LATEST_CALIBRE_VERSION" > release-versions/calibre.txt
              echo "calibre_changed=true" >> $GITHUB_OUTPUT
              echo "new_version=$LATEST_CALIBRE_VERSION" >> $GITHUB_OUTPUT
          else
              echo "Calibre is up to date."
          fi

      - name: Update latest.txt if any changes were made
        id: update_latest_txt
        if: steps.check_fanficfare.outputs.fff_changed == 'true' || steps.check_calibre.outputs.calibre_changed == 'true'
        run: |
          echo "Updating latest.txt..."
          CURRENT_VERSION=$(cat release-versions/latest.txt 2>/dev/null || echo "1.0.0") # Default if file not found
          echo "Current version string: $CURRENT_VERSION"

          # Validate format and extract parts (assuming 1.X.Y)
          if [[ "$CURRENT_VERSION" =~ ^1\.([0-9]+)\.([0-9]+)$ ]]; then
            X_PART="${BASH_REMATCH[1]}"
            Y_PART="${BASH_REMATCH[2]}"
            echo "Parsed version: 1.${X_PART}.${Y_PART}"
            NEW_Y=$((Y_PART + 1))
            NEW_VERSION="1.${X_PART}.${NEW_Y}"
          else
            echo "::warning::Invalid or initial version format found ('$CURRENT_VERSION'). Terminating."
            exit 1
          fi

          echo "New version: $NEW_VERSION"
          echo "$NEW_VERSION" > release-versions/latest.txt
          echo "updated=true" >> $GITHUB_OUTPUT
          echo "new_version=$NEW_VERSION" >> $GITHUB_OUTPUT

      - name: Update version in fanficdownload.py
        if: steps.update_latest_txt.outputs.updated == 'true'
        run: |
          NEW_VERSION="${{ steps.update_latest_txt.outputs.new_version }}"
          PYTHON_FILE="root/app/fanficdownload.py"
          echo "Updating __version__ in $PYTHON_FILE to $NEW_VERSION"
          # Use sed to find the line starting with __version__ and replace the string in quotes
          # This assumes the version is enclosed in double quotes. Adjust if using single quotes.
          sed -i "s/^__version__ = \".*\"/__version__ = \"$NEW_VERSION\"/" "$PYTHON_FILE"
          echo "Verification:"
          grep "__version__" "$PYTHON_FILE"

      - name: Prepare Commit Message
        id: prepare_commit
        # This step now depends on the output of the modified update_latest_txt step
        if: steps.update_latest_txt.outputs.updated == 'true'
        run: |
          COMMIT_MSG="Automated Dependency Updates (v${{ steps.update_latest_txt.outputs.new_version }})" # Add new version here
          if [ "${{ steps.check_fanficfare.outputs.fff_changed }}" == "true" ]; then
            COMMIT_MSG="${COMMIT_MSG}\n\n- FanFicFare updated to ${{ steps.check_fanficfare.outputs.new_version }}"
          fi
          if [ "${{ steps.check_calibre.outputs.calibre_changed }}" == "true" ]; then
            COMMIT_MSG="${COMMIT_MSG}\n\n- Calibre updated to ${{ steps.check_calibre.outputs.new_version }}"
          fi
          # Escape newlines for the commit action
          echo "commit_message<<EOF" >> $GITHUB_OUTPUT
          echo -e "$COMMIT_MSG" >> $GITHUB_OUTPUT
          echo "EOF" >> $GITHUB_OUTPUT

      - name: Commit changes
        id: commit_changes
        # This step also depends on the output of the modified update_latest_txt step
        if: steps.update_latest_txt.outputs.updated == 'true'
        uses: EndBug/add-and-commit@v9
        with:
          author_name: github-actions[bot]
          author_email: github-actions[bot]@users.noreply.github.com
          message: ${{ steps.prepare_commit.outputs.commit_message }}
          # Ensure latest.txt is committed along with dependency files
          add: 'release-versions/latest.txt release-versions/fanficfare.txt release-versions/calibre.txt root/app/fanficdownload.py'

      - name: Notify if no changes were committed (Should not happen with default token)
        if: steps.update_latest_txt.outputs.updated == 'true' && steps.commit_changes.outputs.commit_long_sha == ''
        run: |
            echo "::warning::Commit step was skipped or failed unexpectedly."
            # exit 1 # Consider removing exit 1 if it's just a warning

      - name: Notify if no updates were found
        if: steps.update_latest_txt.outputs.updated != 'true'
        run: echo "No updates were found for FanFicFare or Calibre."

  # Second job: Run CI by calling the reusable workflow
  run_ci:
    needs: check_and_update
    # Only run if a commit was made in the previous job
    if: needs.check_and_update.outputs.commit_sha != ''
    # Add .yml to the workflow file path
    uses: ./.github/workflows/python-app.yml
    with:
      # Pass the commit SHA that was created
      commit_sha: ${{ needs.check_and_update.outputs.commit_sha }}
    secrets: inherit # Inherit secrets if python-app ever needs them

  # Third job: Build Docker
  build_docker:
    needs: [check_and_update, run_ci]
    if: needs.check_and_update.outputs.commit_sha != '' && needs.run_ci.result == 'success' # Add this line
    uses: ./.github/workflows/docker-image.yml 
    with:
      commit_sha: ${{ needs.check_and_update.outputs.commit_sha }}
    secrets: # 'secrets' is at the job level
      DOCKERHUB_USER: ${{ secrets.DOCKERHUB_USER }}
      DOCKERHUB_PASSWORD: ${{ secrets.DOCKERHUB_PASSWORD }}
      
  debug_job_status: # New debugging job
    needs: [check_and_update, run_ci] # Depends on the same jobs as build_docker
    if: always() # Ensure this job runs regardless of preceding job outcomes
    runs-on: ubuntu-latest
    outputs:
      should_run_docker_build: ${{ steps.check_conditions.outputs.should_run_docker_build }}
      commit_sha_to_build: ${{ steps.check_conditions.outputs.commit_sha_to_build }}
    steps:
<<<<<<< HEAD
    - name: Evaluate conditions and set outputs
      id: check_conditions
      run: |
        echo "--- Debug Job Status: Evaluating Conditions ---"
        commit_sha_val="${{ needs.check_and_update.outputs.commit_sha }}"
        latest_updated_val="${{ needs.check_and_update.outputs.latest_updated }}" # Though not used in if, good to log
        run_ci_result_val="${{ needs.run_ci.result }}"

        echo "Raw commit_sha_val: $commit_sha_val"
        echo "Raw latest_updated_val: $latest_updated_val"
        echo "Raw run_ci_result_val: $run_ci_result_val"

        if [[ "$commit_sha_val" != "" && "$run_ci_result_val" == "success" ]]; then
          echo "Conditions MET for Docker build."
          echo "should_run_docker_build=true" >> "$GITHUB_OUTPUT"
        else
          echo "Conditions NOT MET for Docker build."
          echo "should_run_docker_build=false" >> "$GITHUB_OUTPUT"
        fi
        # Always output the commit_sha_val for the next job to use, even if conditions are not met
        # This simplifies the next job's 'with' block, it can always try to use this.
        # If 'should_run_docker_build' is false, build_docker won't run anyway.
        echo "commit_sha_to_build=$commit_sha_val" >> "$GITHUB_OUTPUT"
        echo "--- End of Debug Job Status Evaluation ---"

  # Third job: Build Docker
  build_docker:
    needs: [debug_job_status]
    if: needs.debug_job_status.outputs.should_run_docker_build == 'true'
    uses: ./.github/workflows/docker-image.yml 
    with:
      commit_sha: ${{ needs.debug_job_status.outputs.commit_sha_to_build }}
    secrets: # 'secrets' is at the job level
      DOCKERHUB_USER: ${{ secrets.DOCKERHUB_USER }}
      DOCKERHUB_PASSWORD: ${{ secrets.DOCKERHUB_PASSWORD }}
=======
      - name: Display context values
        run: |
          echo "Full context for 'check_and_update': ${{ toJson(needs.check_and_update) }}"
          echo "Full context for 'run_ci': ${{ toJson(needs.run_ci) }}"
          echo "---"
          echo "Commit SHA from 'check_and_update': ${{ needs.check_and_update.outputs.commit_sha }}"
          echo "Is commit SHA not empty? ${{ needs.check_and_update.outputs.commit_sha != '' }}"
          echo "Raw result of 'run_ci' job: ${{ needs.run_ci.result }}"
          echo "Is run_ci result 'success'? ${{ needs.run_ci.result == 'success' }}"
          echo "Combined condition for build_docker: ${{ needs.check_and_update.outputs.commit_sha != '' && needs.run_ci.result == 'success' }}"

>>>>>>> 08b65b32
<|MERGE_RESOLUTION|>--- conflicted
+++ resolved
@@ -206,7 +206,6 @@
       should_run_docker_build: ${{ steps.check_conditions.outputs.should_run_docker_build }}
       commit_sha_to_build: ${{ steps.check_conditions.outputs.commit_sha_to_build }}
     steps:
-<<<<<<< HEAD
     - name: Evaluate conditions and set outputs
       id: check_conditions
       run: |
@@ -231,27 +230,3 @@
         # If 'should_run_docker_build' is false, build_docker won't run anyway.
         echo "commit_sha_to_build=$commit_sha_val" >> "$GITHUB_OUTPUT"
         echo "--- End of Debug Job Status Evaluation ---"
-
-  # Third job: Build Docker
-  build_docker:
-    needs: [debug_job_status]
-    if: needs.debug_job_status.outputs.should_run_docker_build == 'true'
-    uses: ./.github/workflows/docker-image.yml 
-    with:
-      commit_sha: ${{ needs.debug_job_status.outputs.commit_sha_to_build }}
-    secrets: # 'secrets' is at the job level
-      DOCKERHUB_USER: ${{ secrets.DOCKERHUB_USER }}
-      DOCKERHUB_PASSWORD: ${{ secrets.DOCKERHUB_PASSWORD }}
-=======
-      - name: Display context values
-        run: |
-          echo "Full context for 'check_and_update': ${{ toJson(needs.check_and_update) }}"
-          echo "Full context for 'run_ci': ${{ toJson(needs.run_ci) }}"
-          echo "---"
-          echo "Commit SHA from 'check_and_update': ${{ needs.check_and_update.outputs.commit_sha }}"
-          echo "Is commit SHA not empty? ${{ needs.check_and_update.outputs.commit_sha != '' }}"
-          echo "Raw result of 'run_ci' job: ${{ needs.run_ci.result }}"
-          echo "Is run_ci result 'success'? ${{ needs.run_ci.result == 'success' }}"
-          echo "Combined condition for build_docker: ${{ needs.check_and_update.outputs.commit_sha != '' && needs.run_ci.result == 'success' }}"
-
->>>>>>> 08b65b32
